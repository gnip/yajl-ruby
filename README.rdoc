--- conflicted
+++ resolved
@@ -188,16 +188,10 @@
    end
  end
 
-<<<<<<< HEAD
-Or a simple encode returning a string
-
- json_str = Yajl::Encoder.encode({:foo => :bar})
-=======
 But to make things simple, you might just want to let yajl-ruby do all the hard work for you and just hand back
 a string when it's finished. In that case, just don't provide and IO or block (or assign the on_progress callback).
 
  str = Yajl::Encoder.encode(obj)
->>>>>>> c7e36f20
 
 You can also use Yajl::Bzip2::StreamWriter and Yajl::Deflate::StreamWriter. So you can pick whichever fits your CPU/bandwidth sweet-spot.
 
